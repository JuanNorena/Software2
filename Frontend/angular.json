--- conflicted
+++ resolved
@@ -103,10 +103,6 @@
     }
   },
   "cli": {
-<<<<<<< HEAD
-    "analytics": "4b606ad4-b80f-4df7-aa2d-50b88b9be3ed"
-=======
     "analytics": "b036a634-8098-45a4-ad1d-ed9f6e025d35"
->>>>>>> 29c12437
   }
 }