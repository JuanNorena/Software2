--- conflicted
+++ resolved
@@ -25,11 +25,7 @@
     "mongoose": "^7.5.0",
     "node-schedule": "^2.1.1",
     "pdfkit": "^0.16.0",
-<<<<<<< HEAD
-    "resend": "^4.2.0"
-=======
     "nodemailer": "^6.9.7"
->>>>>>> c69a8342
   },
   "devDependencies": {
     "nodemon": "^3.0.1"
