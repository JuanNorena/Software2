--- conflicted
+++ resolved
@@ -93,10 +93,6 @@
   
     // Verificar la contraseña
     console.log(`Verificando contraseña para usuario ${username}`);
-<<<<<<< HEAD
-    // Remover el log de contraseña por seguridad
-=======
->>>>>>> acbcb2a6
     const isPasswordValid = await usuario.comparePassword(password);
     console.log(`Resultado de verificación de contraseña: ${isPasswordValid ? 'válida' : 'inválida'}`);
     
